* The `number` and `number4` templated stuff has been removed from the code
* On the CPU side, `number` is now set at compile time to either float or double
* On the CUDA side, `number` has become `c_number` and `number4` has become `c_number4`. Both are set at compile time to `float` and `float4` or `double` and `LR_double4`. If the CUDA backend is compiled in `float` precision (*i.e.* if `-DCUDA_DOUBLE=OFF`, default behaviour), the `mixed` precision is available and can be enabled by putting in the input file `backend_precision=mixed`. The `backend_precision` option is otherwise not used any more.
* For plugins: before this change, one had to write two entry points, one for each precision (`float` and `double`). Now only one is required, which should be called `make_MyPlugin`, where `MyPlugin` is the name of the plugin class (and file).
* `BaseParticle`: `int_centers` is now a `std::vector` and hence it does not have to be allocated but `resize`'d. The number of interaction centers can be accessed with the `N_int_centers()` helper method.
* SimBackend's `_N` and ConfigInfo's `N` members have been removed. Both classes now possess a `N()` method that directly returns the number of particles.
<<<<<<< HEAD
* ConfigInfo's `particles` is now a method that returns a reference to the particles' `std::vector`
* ConfigInfo's `instance` returns a `std::shared_ptr` rather than a bare pointer

## Python bindings

* The memory layout of `LR_vector` and `LR_matrix` should be changed if we want to have transparent bindings to numpy's arrays. In particular, both classes should store the actual data contiguously. A better alternative (which would probably break *a lot* of code) would be using `glm`.
=======
* The `RELEASE` macro defined in `src/defs.h` **must** match the current git tag or it won't be possible to commit changes to the repository. This is to make sure that the version printed by the executables is (at least decently) up to date.
>>>>>>> f2d7c423
<|MERGE_RESOLUTION|>--- conflicted
+++ resolved
@@ -4,13 +4,10 @@
 * For plugins: before this change, one had to write two entry points, one for each precision (`float` and `double`). Now only one is required, which should be called `make_MyPlugin`, where `MyPlugin` is the name of the plugin class (and file).
 * `BaseParticle`: `int_centers` is now a `std::vector` and hence it does not have to be allocated but `resize`'d. The number of interaction centers can be accessed with the `N_int_centers()` helper method.
 * SimBackend's `_N` and ConfigInfo's `N` members have been removed. Both classes now possess a `N()` method that directly returns the number of particles.
-<<<<<<< HEAD
 * ConfigInfo's `particles` is now a method that returns a reference to the particles' `std::vector`
 * ConfigInfo's `instance` returns a `std::shared_ptr` rather than a bare pointer
+* The `RELEASE` macro defined in `src/defs.h` **must** match the current git tag or it won't be possible to commit changes to the repository. This is to make sure that the version printed by the executables is (at least decently) up to date.
 
 ## Python bindings
 
-* The memory layout of `LR_vector` and `LR_matrix` should be changed if we want to have transparent bindings to numpy's arrays. In particular, both classes should store the actual data contiguously. A better alternative (which would probably break *a lot* of code) would be using `glm`.
-=======
-* The `RELEASE` macro defined in `src/defs.h` **must** match the current git tag or it won't be possible to commit changes to the repository. This is to make sure that the version printed by the executables is (at least decently) up to date.
->>>>>>> f2d7c423
+* The memory layout of `LR_vector` and `LR_matrix` should be changed if we want to have transparent bindings to numpy's arrays. In particular, both classes should store the actual data contiguously. A better alternative (which would probably break *a lot* of code) would be using `glm`.