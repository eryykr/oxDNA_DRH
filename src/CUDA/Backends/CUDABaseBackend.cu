/*
 * CUDABaseBackend.cpp
 *
 *  Created on: 25/nov/2010
 *      Author: lorenzo
 */

#include <thrust/sort.h>
#include <thrust/device_ptr.h>

#include "CUDABaseBackend.h"
#include "../Lists/CUDAListFactory.h"
#include "../Interactions/CUDAInteractionFactory.h"
#include "../../Utilities/oxDNAException.h"
#include "../../Utilities/ConfigInfo.h"

using namespace std;

// these pragma instructions remove a few nvcc warnings
#pragma GCC diagnostic push
#pragma GCC diagnostic ignored "-Wvla"

CUDABaseBackend::CUDABaseBackend() :
  _device_number(-1),
				_sort_every(0) {
	_particles_kernel_cfg.blocks = dim3(1, 1, 1);
	_particles_kernel_cfg.threads_per_block = 0;
	_particles_kernel_cfg.shared_mem = 0;

	_sqr_verlet_skin = 0.f;

	_cuda_lists = NULL;
	_d_poss = NULL;
	_d_bonds = NULL;
	_d_orientations = NULL;
	_d_list_poss = NULL;
	_d_are_lists_old = NULL;
	_d_hindex = NULL;
	_d_sorted_hindex = NULL;
	_d_inv_sorted_hindex = NULL;
	_d_buff_poss = NULL;
	_d_buff_bonds = NULL;
	_d_buff_orientations = NULL;
	_d_cuda_box = NULL;
	_h_poss = NULL;
	_h_orientations = NULL;
	_h_bonds = NULL;

	_vec_size = 0;
	_bonds_size = 0;
	_orient_size = 0;
}

CUDABaseBackend::~CUDABaseBackend() {
	if(_cuda_lists != NULL) {
		_cuda_lists->clean();
		delete _cuda_lists;
	}

	if(_d_poss != NULL) {
		CUDA_SAFE_CALL(cudaFree(_d_poss));
		CUDA_SAFE_CALL(cudaFree(_d_bonds));
		CUDA_SAFE_CALL(cudaFree(_d_orientations));
		CUDA_SAFE_CALL(cudaFree(_d_list_poss));
		CUDA_SAFE_CALL(cudaFreeHost(_d_are_lists_old));
	}

	if(_sort_every > 0) {
		if(_d_hindex != NULL) {
			CUDA_SAFE_CALL(cudaFree(_d_hindex));
			CUDA_SAFE_CALL(cudaFree(_d_sorted_hindex));
			CUDA_SAFE_CALL(cudaFree(_d_inv_sorted_hindex));
			CUDA_SAFE_CALL(cudaFree(_d_buff_poss));
			CUDA_SAFE_CALL(cudaFree(_d_buff_bonds));
			CUDA_SAFE_CALL(cudaFree(_d_buff_orientations));
		}
	}

	if(_h_poss != NULL) {
		delete[] _h_poss;
	}
	if(_h_orientations != NULL) {
		delete[] _h_orientations;
	}
	if(_h_bonds != NULL) {
		delete[] _h_bonds;
	}
}

void CUDABaseBackend::_host_to_gpu() {
	CUDA_SAFE_CALL(cudaMemcpy(_d_poss, _h_poss, _vec_size, cudaMemcpyHostToDevice));
	CUDA_SAFE_CALL(cudaMemcpy(_d_bonds, _h_bonds, _bonds_size, cudaMemcpyHostToDevice));
	CUDA_SAFE_CALL(cudaMemcpy(_d_orientations, _h_orientations, _orient_size, cudaMemcpyHostToDevice));

	_h_cuda_box.set_CUDA_from_CPU(CONFIG_INFO->box);
	CUDA_SAFE_CALL(cudaMemcpy(_d_cuda_box, &_h_cuda_box, sizeof(CUDABox), cudaMemcpyHostToDevice));
}

void CUDABaseBackend::_gpu_to_host() {
	CUDA_SAFE_CALL(cudaMemcpy(_h_poss, _d_poss, _vec_size, cudaMemcpyDeviceToHost));
	CUDA_SAFE_CALL(cudaMemcpy(_h_bonds, _d_bonds, _bonds_size, cudaMemcpyDeviceToHost));
	CUDA_SAFE_CALL(cudaMemcpy(_h_orientations, _d_orientations, _orient_size, cudaMemcpyDeviceToHost));

	CUDA_SAFE_CALL(cudaMemcpy(&_h_cuda_box, _d_cuda_box, sizeof(CUDABox), cudaMemcpyDeviceToHost));
	_h_cuda_box.set_CPU_from_CUDA(CONFIG_INFO->box);
}

void CUDABaseBackend::get_settings(input_file &inp) {
	if(getInputInt(&inp, "CUDA_device", &_device_number, 0) == KEY_NOT_FOUND) {
		OX_LOG(Logger::LOG_INFO, "CUDA device not specified");
		_device_number = -1;
	}
	else {
		OX_LOG(Logger::LOG_INFO, "Using CUDA device %d", _device_number);
	}

	if(getInputInt(&inp, "CUDA_sort_every", &_sort_every, 0) == KEY_NOT_FOUND) {
		OX_LOG(Logger::LOG_INFO, "CUDA sort_every not specified, using 0");
	}

	getInputInt(&inp, "threads_per_block", &_particles_kernel_cfg.threads_per_block, 0);

	number verlet_skin;
	if(getInputNumber(&inp, "verlet_skin", &verlet_skin, 0) == KEY_FOUND) {
		_sqr_verlet_skin = SQR(verlet_skin);
	}

	_cuda_interaction = CUDAInteractionFactory::make_interaction(inp);
	_cuda_interaction->get_settings(inp);
	_cuda_interaction->get_cuda_settings(inp);

	_cuda_lists = CUDAListFactory::make_list(inp);
	_cuda_lists->get_settings(inp);

	string reload_from;
	if(getInputString(&inp, "reload_from", reload_from, 0) == KEY_FOUND) {
		throw oxDNAException("The CUDA backend does not support reloading checkpoints, owing to its intrinsically stochastic nature");
	}
}

void CUDABaseBackend::_choose_device() {
	OX_LOG(Logger::LOG_INFO, "Choosing device automatically");

	int trydev = 0;
	cudaDeviceProp tryprop;

<<<<<<< HEAD
	cudaGetDeviceCount(&ndev);
	if(ndev == 1) {
		OX_LOG(Logger::LOG_INFO, "Computer has %i device", ndev);
	}
	else {
		OX_LOG(Logger::LOG_INFO, "Computer has %i devices", ndev);
	}
=======
	int ndev = get_device_count();
	OX_LOG(Logger::LOG_INFO, "Computer has %i devices", ndev);
>>>>>>> e59a1ee9
	while(trydev < ndev) {
		OX_LOG(Logger::LOG_INFO, " - Trying device %i", trydev);
		tryprop = get_device_prop(trydev);
		OX_LOG(Logger::LOG_INFO, " -- device %i has properties %i.%i", trydev, tryprop.major, tryprop.minor);
		if(tryprop.major < 2 && tryprop.minor <= 2) {
			OX_LOG(Logger::LOG_INFO, " -- Device properties are not good. Skipping it", trydev);
			trydev++;
<<<<<<< HEAD
=======
			continue;
		}
		set_device(trydev);
		int *dummyptr = nullptr;
		cudaError_t result = cudaMalloc(&dummyptr, (size_t) sizeof(int));
		cudaFree(dummyptr);
		if(result == cudaSuccess) {
			cudaGetLastError();
			OX_LOG(Logger::LOG_INFO, " -- using device %i", trydev);
			break;
>>>>>>> e59a1ee9
		}
		else {
			set_device(trydev);
			int *dummyptr = nullptr;
			cudaError_t result = GpuUtils::LR_cudaMalloc<int>(&dummyptr, (size_t) sizeof(int));
			if(result == cudaSuccess) {
				OX_LOG(Logger::LOG_INFO, " -- using device %i", trydev);
				cudaFree(dummyptr);
				break;
			}
			else {
				OX_LOG(Logger::LOG_INFO, " -- device %i not available ...", trydev);
			}
			trydev++;
		}
	}

	if(trydev == ndev) {
		throw oxDNAException("No suitable devices available");
	}

	OX_LOG(Logger::LOG_INFO, " --- Running on device %i", trydev);
	_device_number = trydev;
	// device chosen
}

void CUDABaseBackend::init_cuda() {
	if(_device_number < 0) {
		_choose_device();
	}

<<<<<<< HEAD
	CUDA_SAFE_CALL(cudaDeviceSetCacheConfig(cudaFuncCachePreferL1));
=======
	if(set_device(_device_number) != cudaSuccess || cudaDeviceSetCacheConfig(cudaFuncCachePreferL1) != cudaSuccess) {
		throw oxDNAException("The selected device is not available for computation");
	}

	_device_prop = get_device_prop(_device_number);
>>>>>>> e59a1ee9

	c_number box_side = CONFIG_INFO->box->box_sides().x;
	int N = CONFIG_INFO->N();
	_h_cuda_box.set_CUDA_from_CPU(CONFIG_INFO->box);

	_cuda_interaction->cuda_init(box_side, N);

	_vec_size = sizeof(c_number4) * N;
	_orient_size = sizeof(GPU_quat) * N;
	_bonds_size = sizeof(LR_bonds) * N;

	// GPU memory allocations
	CUDA_SAFE_CALL(GpuUtils::LR_cudaMalloc<c_number4>(&_d_poss, _vec_size));
	CUDA_SAFE_CALL(GpuUtils::LR_cudaMalloc<LR_bonds>(&_d_bonds, _bonds_size));
	CUDA_SAFE_CALL(GpuUtils::LR_cudaMalloc<GPU_quat>(&_d_orientations, _orient_size));
	CUDA_SAFE_CALL(GpuUtils::LR_cudaMalloc<c_number4>(&_d_list_poss, _vec_size));
	// the CUDA_SAFE_CALL macro does not support templates with more than one argument
	GpuUtils::LR_cudaMalloc<CUDABox>(&_d_cuda_box, sizeof(CUDABox));
	CUDA_SAFE_CALL(cudaMallocHost(&_d_are_lists_old, sizeof(bool), cudaHostAllocDefault));

	CUDA_SAFE_CALL(GpuUtils::LR_cudaMalloc<c_number4>(&_d_list_poss, _vec_size));

	CUDA_SAFE_CALL(cudaMemset(_d_list_poss, 0, _vec_size));

	// CPU memory allocations
	_h_poss = new c_number4[N];
	_h_orientations = new GPU_quat[N];
	_h_bonds = new LR_bonds[N];

	// setup kernels' configurations
	_init_CUDA_kernel_cfgs();
	_cuda_lists->init(N, _cuda_interaction->get_cuda_rcut(), &_h_cuda_box, _d_cuda_box);

	if(_sort_every > 0) {
		int uns = 0;

		// fixed value for depth (8): changing this value does not significantly affect performances
		init_hilb_symbols(N, uns, 8, (float) box_side);

		CUDA_SAFE_CALL(GpuUtils::LR_cudaMalloc<int>(&_d_hindex, N * sizeof(int)));
		CUDA_SAFE_CALL(GpuUtils::LR_cudaMalloc<int>(&_d_sorted_hindex, N * sizeof(int)));
		CUDA_SAFE_CALL(GpuUtils::LR_cudaMalloc<int>(&_d_inv_sorted_hindex, N * sizeof(int)));
		CUDA_SAFE_CALL(GpuUtils::LR_cudaMalloc<c_number4>(&_d_buff_poss, _vec_size));
		CUDA_SAFE_CALL(GpuUtils::LR_cudaMalloc<LR_bonds>(&_d_buff_bonds, _bonds_size));
		CUDA_SAFE_CALL(GpuUtils::LR_cudaMalloc<GPU_quat>(&_d_buff_orientations, _orient_size));

		reset_sorted_hindex
		<<<_particles_kernel_cfg.blocks, _particles_kernel_cfg.threads_per_block>>>
		(_d_sorted_hindex);
	}
}

void CUDABaseBackend::_init_CUDA_kernel_cfgs() {
	if(_particles_kernel_cfg.threads_per_block == 0) {
		_particles_kernel_cfg.threads_per_block = 2 * _device_prop.warpSize;
		OX_LOG(Logger::LOG_INFO, "threads_per_block was not specified or set to 0. The default value (%d) will be used", 2 * _device_prop.warpSize);
	}

	int N = CONFIG_INFO->N();
	_particles_kernel_cfg.blocks.x = N / _particles_kernel_cfg.threads_per_block + ((N % _particles_kernel_cfg.threads_per_block == 0) ? 0 : 1);
	if(_particles_kernel_cfg.blocks.x == 0) {
		_particles_kernel_cfg.blocks.x = 1;
	}
	_particles_kernel_cfg.blocks.y = _particles_kernel_cfg.blocks.z = 1;

	_cuda_interaction->set_launch_cfg(_particles_kernel_cfg);

	OX_DEBUG("Particle kernel cfg: threads_per_block = %d, blocks = (%d, %d, %d)", _particles_kernel_cfg.threads_per_block,
	_particles_kernel_cfg.blocks.x, _particles_kernel_cfg.blocks.y, _particles_kernel_cfg.blocks.z);
}

void CUDABaseBackend::_sort_index() {
	reset_sorted_hindex
		<<<_particles_kernel_cfg.blocks, _particles_kernel_cfg.threads_per_block>>>
		(_d_sorted_hindex);
	CUT_CHECK_ERROR("reset_sorted_hindex error");

	hilbert_curve
		<<<_particles_kernel_cfg.blocks, _particles_kernel_cfg.threads_per_block>>>
		(_d_poss, _d_hindex);
	CUT_CHECK_ERROR("hilbert_curve error");

	thrust::device_ptr<int> _d_hindex_p(_d_hindex);
	thrust::device_ptr<int> _d_sorted_hindex_p(_d_sorted_hindex);
	// sort d_sorted_hindex by using d_hindex
	thrust::sort_by_key(_d_hindex_p, _d_hindex_p + CONFIG_INFO->N(), _d_sorted_hindex_p);
	get_inverted_sorted_hindex
		<<<_particles_kernel_cfg.blocks, _particles_kernel_cfg.threads_per_block>>>
		(_d_sorted_hindex, _d_inv_sorted_hindex);
}

#pragma GCC diagnostic pop<|MERGE_RESOLUTION|>--- conflicted
+++ resolved
@@ -144,53 +144,35 @@
 	int trydev = 0;
 	cudaDeviceProp tryprop;
 
-<<<<<<< HEAD
-	cudaGetDeviceCount(&ndev);
+	int ndev = get_device_count();
 	if(ndev == 1) {
 		OX_LOG(Logger::LOG_INFO, "Computer has %i device", ndev);
 	}
 	else {
 		OX_LOG(Logger::LOG_INFO, "Computer has %i devices", ndev);
 	}
-=======
-	int ndev = get_device_count();
-	OX_LOG(Logger::LOG_INFO, "Computer has %i devices", ndev);
->>>>>>> e59a1ee9
 	while(trydev < ndev) {
 		OX_LOG(Logger::LOG_INFO, " - Trying device %i", trydev);
 		tryprop = get_device_prop(trydev);
 		OX_LOG(Logger::LOG_INFO, " -- device %i has properties %i.%i", trydev, tryprop.major, tryprop.minor);
 		if(tryprop.major < 2 && tryprop.minor <= 2) {
 			OX_LOG(Logger::LOG_INFO, " -- Device properties are not good. Skipping it", trydev);
-			trydev++;
-<<<<<<< HEAD
-=======
-			continue;
-		}
-		set_device(trydev);
-		int *dummyptr = nullptr;
-		cudaError_t result = cudaMalloc(&dummyptr, (size_t) sizeof(int));
-		cudaFree(dummyptr);
-		if(result == cudaSuccess) {
-			cudaGetLastError();
-			OX_LOG(Logger::LOG_INFO, " -- using device %i", trydev);
-			break;
->>>>>>> e59a1ee9
 		}
 		else {
 			set_device(trydev);
 			int *dummyptr = nullptr;
-			cudaError_t result = GpuUtils::LR_cudaMalloc<int>(&dummyptr, (size_t) sizeof(int));
+			cudaError_t result = cudaMalloc(&dummyptr, (size_t) sizeof(int));
+			cudaFree(dummyptr);
 			if(result == cudaSuccess) {
+				cudaGetLastError();
 				OX_LOG(Logger::LOG_INFO, " -- using device %i", trydev);
-				cudaFree(dummyptr);
 				break;
 			}
 			else {
 				OX_LOG(Logger::LOG_INFO, " -- device %i not available ...", trydev);
 			}
-			trydev++;
 		}
+		trydev++;
 	}
 
 	if(trydev == ndev) {
@@ -207,15 +189,11 @@
 		_choose_device();
 	}
 
-<<<<<<< HEAD
-	CUDA_SAFE_CALL(cudaDeviceSetCacheConfig(cudaFuncCachePreferL1));
-=======
 	if(set_device(_device_number) != cudaSuccess || cudaDeviceSetCacheConfig(cudaFuncCachePreferL1) != cudaSuccess) {
 		throw oxDNAException("The selected device is not available for computation");
 	}
 
 	_device_prop = get_device_prop(_device_number);
->>>>>>> e59a1ee9
 
 	c_number box_side = CONFIG_INFO->box->box_sides().x;
 	int N = CONFIG_INFO->N();
