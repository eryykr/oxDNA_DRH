--- conflicted
+++ resolved
@@ -48,11 +48,7 @@
 	number _sqr_rfene;
 	number _WCA_sigma = 1.0, _WCA_sigma_unbonded;
 	number _PS_sqr_rep_rcut;
-<<<<<<< HEAD
-	number _mu = 1.0;
-=======
 	number _tC = 37.0;
->>>>>>> 007a429e
 	number dS_mod = 1.0;
 	number alpha_mod = 1.0;
 	number bdG_threshold = 1.0;
